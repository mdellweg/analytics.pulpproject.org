from collections import defaultdict
from contextlib import suppress
<<<<<<< HEAD
import logging
=======
from itertools import accumulate
>>>>>>> 086a1a8d

from django.db import transaction
from django.db.models import Min
from django.http import HttpResponse
from django.template import loader
from django.utils.decorators import method_decorator
from django.views import View
from django.views.decorators.csrf import csrf_exempt

from pulpanalytics.models import Component, DailySummary, OnlineContentApps, OnlineWorkers, System
from pulpanalytics.telemetry_pb2 import Telemetry


logger = logging.getLogger(__name__)


class LogAndDropData(BaseException):
    pass


def _check_component_version(version):
    if not version.count('.') == 2:
        raise LogAndDropData(f"The version string {version} does not have two periods.")

    x, y, z = version.split('.')
    for item in [x, y, z]:
        if not item.isdigit():
            raise LogAndDropData(f"The version string {version} does not only contain numbers.")


def _save_components(system, telemetry):
    components = []
    for component in telemetry.components:
        _check_component_version(component.version)
        components.append(
            Component(system=system, name=component.name, version=component.version)
        )
    Component.objects.bulk_create(components)


def _save_online_content_apps(system, telemetry):
    hosts = telemetry.online_content_apps.hosts
    processes = telemetry.online_content_apps.processes
    OnlineContentApps.objects.create(system=system, hosts=hosts, processes=processes)


def _save_online_workers(system, telemetry):
    hosts = telemetry.online_workers.hosts
    processes = telemetry.online_workers.processes
    OnlineWorkers.objects.create(system=system, hosts=hosts, processes=processes)


@method_decorator(csrf_exempt, name='dispatch')
class RootView(View):

    @staticmethod
    def _add_workers_data(context, daily_summary):
        with suppress(KeyError):
            context["online_workers_hosts_avg"].append(
                daily_summary.online_workers_hosts_avg_data_point()
            )

        with suppress(KeyError):
            context["online_workers_processes_avg"].append(
                daily_summary.online_workers_processes_avg_data_point()
            )

    @staticmethod
    def _add_content_apps_data(context, daily_summary):
        with suppress(KeyError):
            context["online_content_apps_hosts_avg"].append(
                daily_summary.online_content_apps_hosts_avg_data_point()
            )

        with suppress(KeyError):
            context["online_content_apps_processes_avg"].append(
                daily_summary.online_content_apps_processes_avg_data_point()
            )

    @staticmethod
    def _add_age_data(context, daily_summary):
        with suppress(KeyError):
            timestamp = daily_summary.epoch_ms_timestamp()
            bucket = [0, 0, 0]
            for item in daily_summary.summary["ageCount"]:
                if item["age"] <= 1:
                    bucket[0] += item["count"]
                elif item["age"] <= 7:
                    bucket[1] += item["count"]
                else:
                    bucket[2] += item["count"]
            context["age_count"][">=8"].append({"x": timestamp, "y": bucket[2]})
            context["age_count"]["2-7"].append({"x": timestamp, "y": bucket[1]})
            context["age_count"]["0-1"].append({"x": timestamp, "y": bucket[0]})

    @staticmethod
    def _add_demography(context, daily_summary):
        def _accumulator(prev, value):
            return value | {"count" : prev["count"] + value["count"]}

        context["demography"] = []
        with suppress(KeyError, AttributeError):
            raw_data = sorted(daily_summary.summary["ageCount"], key=lambda i: i["age"], reverse=True)
            age = raw_data[0]["age"] + 1
            data = []
            # Fill the gaps
            for item in raw_data:
                while age > item["age"]:
                    data.append({"age": age, "count": 0})
                    age -= 1
                data.append(item)
                age -= 1

            context["demography"].append({
                "label": "count",
                "data": data,
                "parsing": {
                    "xAxisKey": "age",
                    "yAxisKey": "count",
                },
            })
            context["demography"].append({
                "label": "accumulated",
                "data": list(accumulate(data, _accumulator)),
                "parsing": {
                    "xAxisKey": "age",
                    "yAxisKey": "count",
                },
                "fill": True,
            })

    @staticmethod
    def _label_xy_versions_data_for_plugin(context, data_key, fill=False):
        new_data = []
        for version, data in context[data_key].items():
            new_data.append(
                {
                    "label": version,
                    "data": data,
                }
            )
            if fill:
                new_data[-1]["fill"] = "-1"
        if fill:
            new_data[0]["fill"] = True
        context[data_key] = new_data

    @classmethod
    def _label_xy_versions_data(cls, context):
        cls._label_xy_versions_data_for_plugin(context, "ansible_xy_versions")
        cls._label_xy_versions_data_for_plugin(context, "certguard_xy_versions")
        cls._label_xy_versions_data_for_plugin(context, "container_xy_versions")
        cls._label_xy_versions_data_for_plugin(context, "cookbook_xy_versions")
        cls._label_xy_versions_data_for_plugin(context, "core_xy_versions")
        cls._label_xy_versions_data_for_plugin(context, "deb_xy_versions")
        cls._label_xy_versions_data_for_plugin(context, "file_xy_versions")
        cls._label_xy_versions_data_for_plugin(context, "galaxy_xy_versions")
        cls._label_xy_versions_data_for_plugin(context, "gem_xy_versions")
        cls._label_xy_versions_data_for_plugin(context, "maven_xy_versions")
        cls._label_xy_versions_data_for_plugin(context, "ostree_xy_versions")
        cls._label_xy_versions_data_for_plugin(context, "python_xy_versions")
        cls._label_xy_versions_data_for_plugin(context, "rpm_xy_versions")

    @staticmethod
    def _add_xy_version_for_plugin(context, daily_summary, plugin_name, data_key):
        with suppress(KeyError):
            xy_components = daily_summary.summary["xyComponent"]

            for item in filter(lambda x: x["name"] == plugin_name, xy_components):
                context[data_key][item["version"]].append(
                    {
                        "x": daily_summary.epoch_ms_timestamp(),
                        "y": item["count"],
                    }
                )

    @classmethod
    def _add_xy_versions_data(cls, context, daily_summary):
        cls._add_xy_version_for_plugin(context, daily_summary, "ansible", "ansible_xy_versions")
        cls._add_xy_version_for_plugin(context, daily_summary, "certguard", "certguard_xy_versions")
        cls._add_xy_version_for_plugin(context, daily_summary, "container", "container_xy_versions")
        cls._add_xy_version_for_plugin(context, daily_summary, "cookbook", "cookbook_xy_versions")
        cls._add_xy_version_for_plugin(context, daily_summary, "core", "core_xy_versions")
        cls._add_xy_version_for_plugin(context, daily_summary, "deb", "deb_xy_versions")
        cls._add_xy_version_for_plugin(context, daily_summary, "file", "file_xy_versions")
        cls._add_xy_version_for_plugin(context, daily_summary, "galaxy", "galaxy_xy_versions")
        cls._add_xy_version_for_plugin(context, daily_summary, "gem", "gem_xy_versions")
        cls._add_xy_version_for_plugin(context, daily_summary, "maven", "maven_xy_versions")
        cls._add_xy_version_for_plugin(context, daily_summary, "ostree", "ostree_xy_versions")
        cls._add_xy_version_for_plugin(context, daily_summary, "python", "python_xy_versions")
        cls._add_xy_version_for_plugin(context, daily_summary, "rpm", "rpm_xy_versions")

    def get(self, request):
        # import pydevd_pycharm
        # pydevd_pycharm.settrace('localhost', port=39017, stdoutToServer=True, stderrToServer=True, suspend=False)
        template = loader.get_template('pulpanalytics/index.html')
        context = {
            "online_workers_hosts_avg": [],
            "online_workers_processes_avg": [],
            "online_content_apps_hosts_avg": [],
            "online_content_apps_processes_avg": [],
            "age_count": defaultdict(list),
            "ansible_xy_versions": defaultdict(list),  # ansible
            "certguard_xy_versions": defaultdict(list),  # certguard
            "container_xy_versions": defaultdict(list),  # container
            "cookbook_xy_versions": defaultdict(list),  # cookbook
            "core_xy_versions": defaultdict(list),  # core
            "deb_xy_versions": defaultdict(list),  # deb
            "file_xy_versions": defaultdict(list),  # file
            "galaxy_xy_versions": defaultdict(list),  # galaxy
            "gem_xy_versions": defaultdict(list),  # gem
            "maven_xy_versions": defaultdict(list),  # maven
            "ostree_xy_versions": defaultdict(list),  # ostree
            "python_xy_versions": defaultdict(list),  # python
            "rpm_xy_versions": defaultdict(list),  # rpm
        }
        self._add_demography(context, DailySummary.objects.order_by("date").last())
        for daily_summary in DailySummary.objects.order_by('date'):
            self._add_age_data(context, daily_summary)
            self._add_workers_data(context, daily_summary)
            self._add_content_apps_data(context, daily_summary)
            self._add_xy_versions_data(context, daily_summary)

        self._label_xy_versions_data(context)
        self._label_xy_versions_data_for_plugin(context, "age_count", fill=True)

        return HttpResponse(template.render(context, request))

    def post(self, request):
        telemetry = Telemetry()
        telemetry.ParseFromString(request.body)

        try:
            with transaction.atomic():
                system = System.objects.create(system_id=telemetry.system_id)
                _save_components(system, telemetry)
                _save_online_content_apps(system, telemetry)
                _save_online_workers(system, telemetry)
        except LogAndDropData as exc:
            logger.error(f"Dropping data due a validation error: {exc.args[0]}\n{telemetry}")

        return HttpResponse()<|MERGE_RESOLUTION|>--- conflicted
+++ resolved
@@ -1,10 +1,8 @@
 from collections import defaultdict
 from contextlib import suppress
-<<<<<<< HEAD
+from itertools import accumulate
+
 import logging
-=======
-from itertools import accumulate
->>>>>>> 086a1a8d
 
 from django.db import transaction
 from django.db.models import Min
