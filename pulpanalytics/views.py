from collections import defaultdict
from contextlib import suppress
from itertools import accumulate

<<<<<<< HEAD
from django.db import IntegrityError, transaction
=======
import logging

from django.db import transaction, IntegrityError
>>>>>>> 9db3497d
from django.http import HttpResponse
from django.template import loader
from django.utils.decorators import method_decorator
from django.views import View
from django.views.decorators.csrf import csrf_exempt

from pulpanalytics.models import Component, DailySummary, OnlineContentApps, OnlineWorkers, System
from pulpanalytics.telemetry_pb2 import Telemetry

<<<<<<< HEAD
=======

logger = logging.getLogger(__name__)


>>>>>>> 9db3497d
PLUGINS = [
    "ansible",
    "certguard",
    "container",
    "cookbook",
    "core",
    "deb",
    "file",
    "galaxy",
    "gem",
    "maven",
    "ostree",
    "python",
    "rpm",
]


class LogAndDropData(BaseException):
    pass


def _check_component_version(version):
    if not version.count('.') == 2:
        raise LogAndDropData(f"The version string {version} does not have two periods.")

    x, y, z = version.split('.')
    for item in [x, y, z]:
        if not item.isdigit():
            raise LogAndDropData(f"The version string {version} does not only contain numbers.")


def _save_components(system, telemetry):
    components = []
    for component in telemetry.components:
<<<<<<< HEAD
        components.append(Component(system=system, name=component.name, version=component.version))
=======
        _check_component_version(component.version)
        components.append(
            Component(system=system, name=component.name, version=component.version)
        )
>>>>>>> 9db3497d
    Component.objects.bulk_create(components)


def _save_online_content_apps(system, telemetry):
    hosts = telemetry.online_content_apps.hosts
    processes = telemetry.online_content_apps.processes
    OnlineContentApps.objects.create(system=system, hosts=hosts, processes=processes)


def _save_online_workers(system, telemetry):
    hosts = telemetry.online_workers.hosts
    processes = telemetry.online_workers.processes
    OnlineWorkers.objects.create(system=system, hosts=hosts, processes=processes)


def _label_data_for_key(context, data_key, fill=False):
    new_data = []
    for version, data in context[data_key].items():
        new_data.append(
            {
                "label": version,
                "data": data,
            }
        )
        if fill:
            new_data[-1]["fill"] = "-1"
    if fill and new_data:
        new_data[0]["fill"] = True
    context[data_key] = new_data


def _add_xy_versions_data(context, daily_summary):
    xy_components = daily_summary.summary.xy_component
    for item in xy_components:
        if item.name in PLUGINS:
            context[f"{item.name}_xy_versions"][item.version].append(
                {
                    "x": daily_summary.epoch_ms_timestamp(),
                    "y": item.count,
                }
            )


def _add_demography(context, daily_summary):
    def _accumulator(prev, value):
        return value | {"count": prev["count"] + value["count"]}

    context["demography"] = []
    raw_data = sorted(daily_summary.summary.age_count, key=lambda i: i.age, reverse=True)
    if not raw_data:
        # No data available
        return
    age = raw_data[0].age + 1
    data = []
    # Fill the gaps and transform to dicts
    for item in raw_data:
        while age > item.age:
            data.append({"age": age, "count": 0})
            age -= 1
        data.append({"age": item.age, "count": item.count})
        age -= 1

    context["demography"].append(
        {
            "label": "count",
            "data": data,
            "parsing": {
                "xAxisKey": "age",
                "yAxisKey": "count",
            },
        }
    )
    context["demography"].append(
        {
            "label": "accumulated",
            "data": list(accumulate(data, _accumulator)),
            "parsing": {
                "xAxisKey": "age",
                "yAxisKey": "count",
            },
            "fill": True,
        }
    )


def _add_age_data(context, daily_summary):
    timestamp = daily_summary.epoch_ms_timestamp()
    bucket = [0, 0, 0]
    for item in daily_summary.summary.age_count:
        if item.age <= 1:
            bucket[0] += item.count
        elif item.age <= 7:
            bucket[1] += item.count
        else:
            bucket[2] += item.count
    context["age_count"][">=8"].append({"x": timestamp, "y": bucket[2]})
    context["age_count"]["2-7"].append({"x": timestamp, "y": bucket[1]})
    context["age_count"]["0-1"].append({"x": timestamp, "y": bucket[0]})


def _add_workers_data(context, daily_summary):
    context["online_workers_hosts_avg"].append(daily_summary.online_workers_hosts_avg_data_point())

    context["online_workers_processes_avg"].append(
        daily_summary.online_workers_processes_avg_data_point()
    )


def _add_content_apps_data(context, daily_summary):
    context["online_content_apps_hosts_avg"].append(
        daily_summary.online_content_apps_hosts_avg_data_point()
    )

    context["online_content_apps_processes_avg"].append(
        daily_summary.online_content_apps_processes_avg_data_point()
    )


@method_decorator(csrf_exempt, name="dispatch")
class RootView(View):
    def get(self, request):
        template = loader.get_template("pulpanalytics/index.html")
        context = {
            "PLUGINS": PLUGINS,
            "online_workers_hosts_avg": [],
            "online_workers_processes_avg": [],
            "online_content_apps_hosts_avg": [],
            "online_content_apps_processes_avg": [],
            "age_count": defaultdict(list),
        }
        context.update({f"{plugin}_xy_versions": defaultdict(list) for plugin in PLUGINS})
        _add_demography(context, DailySummary.objects.order_by("date").last())

        for daily_summary in DailySummary.objects.order_by("date"):
            _add_age_data(context, daily_summary)
            _add_workers_data(context, daily_summary)
            _add_content_apps_data(context, daily_summary)
            _add_xy_versions_data(context, daily_summary)

        context["plugin_xy_versions"] = {}
        for plugin in PLUGINS:
            _label_data_for_key(context, f"{plugin}_xy_versions")
            context["plugin_xy_versions"][plugin] = context.pop(f"{plugin}_xy_versions")
        _label_data_for_key(context, "age_count", fill=True)

        return HttpResponse(template.render(context, request))

    def post(self, request):
        telemetry = Telemetry()
        telemetry.ParseFromString(request.body)

<<<<<<< HEAD
        with suppress(IntegrityError), transaction.atomic():
            system = System.objects.create(system_id=telemetry.system_id)
            _save_components(system, telemetry)
            _save_online_content_apps(system, telemetry)
            _save_online_workers(system, telemetry)
=======
        try:
            with suppress(IntegrityError), transaction.atomic():
                system = System.objects.create(system_id=telemetry.system_id)
                _save_components(system, telemetry)
                _save_online_content_apps(system, telemetry)
                _save_online_workers(system, telemetry)
        except LogAndDropData as exc:
            logger.error(f"Dropping data due a validation error: {exc.args[0]}\n{telemetry}")
>>>>>>> 9db3497d

        return HttpResponse()<|MERGE_RESOLUTION|>--- conflicted
+++ resolved
@@ -2,13 +2,9 @@
 from contextlib import suppress
 from itertools import accumulate
 
-<<<<<<< HEAD
-from django.db import IntegrityError, transaction
-=======
 import logging
 
 from django.db import transaction, IntegrityError
->>>>>>> 9db3497d
 from django.http import HttpResponse
 from django.template import loader
 from django.utils.decorators import method_decorator
@@ -18,13 +14,9 @@
 from pulpanalytics.models import Component, DailySummary, OnlineContentApps, OnlineWorkers, System
 from pulpanalytics.telemetry_pb2 import Telemetry
 
-<<<<<<< HEAD
-=======
-
 logger = logging.getLogger(__name__)
 
 
->>>>>>> 9db3497d
 PLUGINS = [
     "ansible",
     "certguard",
@@ -59,14 +51,8 @@
 def _save_components(system, telemetry):
     components = []
     for component in telemetry.components:
-<<<<<<< HEAD
+        _check_component_version(component.version)
         components.append(Component(system=system, name=component.name, version=component.version))
-=======
-        _check_component_version(component.version)
-        components.append(
-            Component(system=system, name=component.name, version=component.version)
-        )
->>>>>>> 9db3497d
     Component.objects.bulk_create(components)
 
 
@@ -218,13 +204,6 @@
         telemetry = Telemetry()
         telemetry.ParseFromString(request.body)
 
-<<<<<<< HEAD
-        with suppress(IntegrityError), transaction.atomic():
-            system = System.objects.create(system_id=telemetry.system_id)
-            _save_components(system, telemetry)
-            _save_online_content_apps(system, telemetry)
-            _save_online_workers(system, telemetry)
-=======
         try:
             with suppress(IntegrityError), transaction.atomic():
                 system = System.objects.create(system_id=telemetry.system_id)
@@ -233,6 +212,5 @@
                 _save_online_workers(system, telemetry)
         except LogAndDropData as exc:
             logger.error(f"Dropping data due a validation error: {exc.args[0]}\n{telemetry}")
->>>>>>> 9db3497d
 
         return HttpResponse()