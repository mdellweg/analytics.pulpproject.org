from collections import defaultdict
from contextlib import suppress
from itertools import accumulate

import logging

from django.db import transaction, IntegrityError
from django.http import HttpResponse
from django.template import loader
from django.utils.decorators import method_decorator
from django.views import View
from django.views.decorators.csrf import csrf_exempt

from pulpanalytics.models import Component, DailySummary, OnlineContentApps, OnlineWorkers, System
from pulpanalytics.telemetry_pb2 import Telemetry


<<<<<<< HEAD
logger = logging.getLogger(__name__)


class LogAndDropData(BaseException):
    pass


def _check_component_version(version):
    if not version.count('.') == 2:
        raise LogAndDropData(f"The version string {version} does not have two periods.")

    x, y, z = version.split('.')
    for item in [x, y, z]:
        if not item.isdigit():
            raise LogAndDropData(f"The version string {version} does not only contain numbers.")
=======
PLUGINS = [
    "ansible",
    "certguard",
    "container",
    "cookbook",
    "core",
    "deb",
    "file",
    "galaxy",
    "gem",
    "maven",
    "ostree",
    "python",
    "rpm",
]
>>>>>>> e004e079


def _save_components(system, telemetry):
    components = []
    for component in telemetry.components:
        _check_component_version(component.version)
        components.append(
            Component(system=system, name=component.name, version=component.version)
        )
    Component.objects.bulk_create(components)


def _save_online_content_apps(system, telemetry):
    hosts = telemetry.online_content_apps.hosts
    processes = telemetry.online_content_apps.processes
    OnlineContentApps.objects.create(system=system, hosts=hosts, processes=processes)


def _save_online_workers(system, telemetry):
    hosts = telemetry.online_workers.hosts
    processes = telemetry.online_workers.processes
    OnlineWorkers.objects.create(system=system, hosts=hosts, processes=processes)


def _label_data_for_key(context, data_key, fill=False):
    new_data = []
    for version, data in context[data_key].items():
        new_data.append(
            {
                "label": version,
                "data": data,
            }
        )
        if fill:
            new_data[-1]["fill"] = "-1"
    if fill and new_data:
        new_data[0]["fill"] = True
    context[data_key] = new_data


def _add_xy_versions_data(context, daily_summary):
    xy_components = daily_summary.summary.xy_component
    for item in xy_components:
        if item.name in PLUGINS:
            context[f"{item.name}_xy_versions"][item.version].append(
                {
                    "x": daily_summary.epoch_ms_timestamp(),
                    "y": item.count,
                }
            )


def _add_demography(context, daily_summary):
    def _accumulator(prev, value):
        return value | {"count" : prev["count"] + value["count"]}

    context["demography"] = []
    raw_data = sorted(daily_summary.summary.age_count, key=lambda i: i.age, reverse=True)
    if not raw_data:
        # No data available
        return
    age = raw_data[0].age + 1
    data = []
    # Fill the gaps and transform to dicts
    for item in raw_data:
        while age > item.age:
            data.append({"age": age, "count": 0})
            age -= 1
        data.append({"age": item.age, "count": item.count})
        age -= 1

    context["demography"].append({
        "label": "count",
        "data": data,
        "parsing": {
            "xAxisKey": "age",
            "yAxisKey": "count",
        },
    })
    context["demography"].append({
        "label": "accumulated",
        "data": list(accumulate(data, _accumulator)),
        "parsing": {
            "xAxisKey": "age",
            "yAxisKey": "count",
        },
        "fill": True,
    })


def _add_age_data(context, daily_summary):
    timestamp = daily_summary.epoch_ms_timestamp()
    bucket = [0, 0, 0]
    for item in daily_summary.summary.age_count:
        if item.age <= 1:
            bucket[0] += item.count
        elif item.age <= 7:
            bucket[1] += item.count
        else:
            bucket[2] += item.count
    context["age_count"][">=8"].append({"x": timestamp, "y": bucket[2]})
    context["age_count"]["2-7"].append({"x": timestamp, "y": bucket[1]})
    context["age_count"]["0-1"].append({"x": timestamp, "y": bucket[0]})


def _add_workers_data(context, daily_summary):
    context["online_workers_hosts_avg"].append(
        daily_summary.online_workers_hosts_avg_data_point()
    )

    context["online_workers_processes_avg"].append(
        daily_summary.online_workers_processes_avg_data_point()
    )


def _add_content_apps_data(context, daily_summary):
    context["online_content_apps_hosts_avg"].append(
        daily_summary.online_content_apps_hosts_avg_data_point()
    )

    context["online_content_apps_processes_avg"].append(
        daily_summary.online_content_apps_processes_avg_data_point()
    )


@method_decorator(csrf_exempt, name='dispatch')
class RootView(View):

    def get(self, request):
        template = loader.get_template('pulpanalytics/index.html')
        context = {
            "PLUGINS": PLUGINS,
            "online_workers_hosts_avg": [],
            "online_workers_processes_avg": [],
            "online_content_apps_hosts_avg": [],
            "online_content_apps_processes_avg": [],
            "age_count": defaultdict(list),
        }
        context.update({f"{plugin}_xy_versions": defaultdict(list) for plugin in PLUGINS})
        _add_demography(context, DailySummary.objects.order_by("date").last())

        for daily_summary in DailySummary.objects.order_by('date'):
            _add_age_data(context, daily_summary)
            _add_workers_data(context, daily_summary)
            _add_content_apps_data(context, daily_summary)
            _add_xy_versions_data(context, daily_summary)

        context["plugin_xy_versions"] = {}
        for plugin in PLUGINS:
            _label_data_for_key(context, f"{plugin}_xy_versions")
            context["plugin_xy_versions"][plugin] = context.pop(f"{plugin}_xy_versions")
        _label_data_for_key(context, "age_count", fill=True)

        return HttpResponse(template.render(context, request))

    def post(self, request):
        telemetry = Telemetry()
        telemetry.ParseFromString(request.body)

        try:
            with suppress(IntegrityError), transaction.atomic():
                system = System.objects.create(system_id=telemetry.system_id)
                _save_components(system, telemetry)
                _save_online_content_apps(system, telemetry)
                _save_online_workers(system, telemetry)
        except LogAndDropData as exc:
            logger.error(f"Dropping data due a validation error: {exc.args[0]}\n{telemetry}")

        return HttpResponse()<|MERGE_RESOLUTION|>--- conflicted
+++ resolved
@@ -15,23 +15,9 @@
 from pulpanalytics.telemetry_pb2 import Telemetry
 
 
-<<<<<<< HEAD
 logger = logging.getLogger(__name__)
 
 
-class LogAndDropData(BaseException):
-    pass
-
-
-def _check_component_version(version):
-    if not version.count('.') == 2:
-        raise LogAndDropData(f"The version string {version} does not have two periods.")
-
-    x, y, z = version.split('.')
-    for item in [x, y, z]:
-        if not item.isdigit():
-            raise LogAndDropData(f"The version string {version} does not only contain numbers.")
-=======
 PLUGINS = [
     "ansible",
     "certguard",
@@ -47,7 +33,20 @@
     "python",
     "rpm",
 ]
->>>>>>> e004e079
+
+
+class LogAndDropData(BaseException):
+    pass
+
+
+def _check_component_version(version):
+    if not version.count('.') == 2:
+        raise LogAndDropData(f"The version string {version} does not have two periods.")
+
+    x, y, z = version.split('.')
+    for item in [x, y, z]:
+        if not item.isdigit():
+            raise LogAndDropData(f"The version string {version} does not only contain numbers.")
 
 
 def _save_components(system, telemetry):
